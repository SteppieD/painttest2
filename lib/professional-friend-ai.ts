/**
 * Professional Friend AI System
 * 
 * IMPORTANT: TypeScript Safety Guidelines
 * ----------------------------------------
 * This module handles contractor data that may be undefined for new users.
 * Always check for undefined values before using numeric properties:
 * 
 * BAD:  contractor.averageJobSize * 1.15
 * GOOD: contractor.averageJobSize && contractor.averageJobSize * 1.15
 * 
 * Common undefined-safe patterns:
 * - Use optional chaining: contractor.averageJobSize?.toFixed(0)
 * - Provide defaults: contractor.winRate || 50
 * - Guard conditions: if (contractor.averageJobSize) { ... }
 * 
 * This ensures the app works for both new contractors (no history)
 * and established contractors (with full analytics).
 */

<<<<<<< HEAD
import { GoogleGenerativeAI, GenerativeModel } from "@google/generative-ai";
import { dbGet, dbAll } from './database';
import { getPreparedStatements, dbUtils } from './database/init';
=======
import { dbGet, dbAll, getPreparedStatements, dbUtils } from './database';
>>>>>>> 236563fe

/**
 * ContractorContext contains business intelligence data for the contractor.
 * All numeric fields are optional as they may not have historical data.
 * 
 * @property userId - Unique identifier for the contractor
 * @property name - Contractor's name for personalization
 * @property company - Company name
 * @property averageJobSize - Average quote value (may be undefined for new contractors)
 * @property preferredMargin - Target profit margin percentage
 * @property winRate - Percentage of quotes accepted
 * @property totalQuotesThisMonth - Number of quotes created this month
 * @property revenueThisMonth - Total revenue quoted this month
 * @property recentProjects - Array of recent project data for pattern analysis
 */
export interface ContractorContext {
  userId: string;
  name: string;
  company: string;
  averageJobSize?: number;
  preferredMargin?: number;
  winRate?: number;
  totalQuotesThisMonth?: number;
  revenueThisMonth?: number;
  recentProjects?: Array<{
    clientName: string;
    address: string;
    amount: number;
    status: string;
    daysAgo: number;
  }>;
}

export interface ProjectContext {
  projectId?: string;
  clientName?: string;
  address?: string;
  email?: string;
  phone?: string;
  projectType?: 'interior' | 'exterior' | 'both';
  sqft?: number;
  paintQuality?: 'basic' | 'premium' | 'luxury';
  timeline?: 'rush' | 'standard' | 'flexible';
  rooms?: string[];
  specialRequests?: string;
  currentQuoteAmount?: number;
  margin?: number;
}

export interface ConversationContext {
  contractor: ContractorContext;
  project: ProjectContext;
  stage: 'greeting' | 'gathering' | 'calculating' | 'reviewing' | 'complete';
  lastInteraction?: Date;
  messageCount: number;
}

export class ProfessionalFriendAI {
  private openRouterApiKey: string;
  
  constructor(apiKey: string) {
    // Use OpenRouter API key for Claude 3.5 Sonnet access
    this.openRouterApiKey = process.env.OPENROUTER_API_KEY || apiKey;
  }

  async loadContractorContext(userId: string): Promise<ContractorContext> {
    // Get user and company info
    const user = dbGet("SELECT * FROM users WHERE id = ?", [userId]) as any;
    const costSettings = dbGet("SELECT * FROM cost_settings WHERE user_id = ?", [userId]) as any;
    
    // Get recent quotes for business intelligence
    const recentQuotes = dbAll(`
      SELECT q.*, p.client_name, p.property_address 
      FROM quotes q 
      JOIN projects p ON q.project_id = p.id 
      WHERE p.user_id = ? 
      ORDER BY q.created_at DESC 
      LIMIT 10
    `, [userId]) as any[];
    
    // Calculate stats
    const thirtyDaysAgo = new Date();
    thirtyDaysAgo.setDate(thirtyDaysAgo.getDate() - 30);
    
    const monthlyQuotes = recentQuotes.filter(q => 
      new Date(q.created_at) > thirtyDaysAgo
    );
    
    const acceptedQuotes = monthlyQuotes.filter(q => q.status === 'accepted');
    const winRate = monthlyQuotes.length > 0 
      ? (acceptedQuotes.length / monthlyQuotes.length) * 100 
      : 0;
    
    const revenueThisMonth = monthlyQuotes.reduce((sum, q) => sum + (q.final_price || 0), 0);
    const averageJobSize = monthlyQuotes.length > 0 
      ? revenueThisMonth / monthlyQuotes.length 
      : 3500; // Default to $3,500 for new contractors
    
    // Get recent successful projects for context
    const recentProjects = recentQuotes.slice(0, 5).map(q => {
      const daysAgo = Math.floor((Date.now() - new Date(q.created_at).getTime()) / (1000 * 60 * 60 * 24));
      return {
        clientName: q.client_name,
        address: q.property_address,
        amount: q.final_price,
        status: q.status,
        daysAgo
      };
    });
    
    return {
      userId,
      name: costSettings?.contact_name || user?.company_name || 'there',
      company: costSettings?.company_name || user?.company_name || 'Your Company',
      averageJobSize,
      preferredMargin: costSettings?.default_labor_percentage || 30,
      winRate,
      totalQuotesThisMonth: monthlyQuotes.length,
      revenueThisMonth,
      recentProjects
    };
  }

  async generateResponse(
    message: string, 
    context: ConversationContext
  ): Promise<{
    response: string;
    updatedContext: ConversationContext;
    extractedInfo?: Partial<ProjectContext>;
    actionRequired?: 'calculate_quote' | 'send_quote' | 'save_project';
  }> {
    // Extract information from the message
    const extractedInfo = await this.extractInformation(message, context);
    
    // Update project context
    const updatedProject = { ...context.project, ...extractedInfo };
    
    // Determine conversation stage
    const stage = this.determineStage(updatedProject);
    
    // Generate contextual prompt
    const prompt = await this.buildPrompt(message, context, extractedInfo, stage);
    
    // Get AI response using Claude 3.5 Sonnet via OpenRouter
    const result = await fetch('https://openrouter.ai/api/v1/chat/completions', {
      method: 'POST',
      headers: {
        'Authorization': `Bearer ${this.openRouterApiKey}`,
        'Content-Type': 'application/json',
        'HTTP-Referer': process.env.NEXT_PUBLIC_APP_URL || 'http://localhost:3001',
        'X-Title': 'Professional Painting Quote Assistant'
      },
      body: JSON.stringify({
        model: 'anthropic/claude-sonnet-4',
        messages: [
          {
            role: 'user',
            content: prompt
          }
        ],
        temperature: 0.9,
        max_tokens: 1024
      })
    });
    
    if (!result.ok) {
      throw new Error(`OpenRouter API error: ${result.status}`);
    }
    
    const data = await result.json();
    const response = data.choices[0]?.message?.content || '';
    
    // Clean up response
    const cleanedResponse = this.cleanResponse(response);
    
    // Determine if any action is needed
    const actionRequired = this.determineAction(updatedProject, stage);
    
    return {
      response: cleanedResponse,
      updatedContext: {
        ...context,
        project: updatedProject,
        stage,
        messageCount: context.messageCount + 1,
        lastInteraction: new Date()
      },
      extractedInfo,
      actionRequired
    };
  }

  private async extractInformation(
    message: string, 
    context: ConversationContext
  ): Promise<Partial<ProjectContext>> {
    const prompt = `
    Extract relevant information from this message for a painting quote.
    Current context: ${JSON.stringify(context.project)}
    
    Message: "${message}"
    
    Extract any of these if mentioned:
    - Client name
    - Property address
    - Email or phone
    - Project type (interior/exterior/both)
    - Square footage
    - Paint quality (basic/premium/luxury)
    - Timeline (rush/standard/flexible)
    - Room details
    - Special requests
    
    Return ONLY a JSON object with extracted fields. If nothing relevant found, return {}
    `;
    
    try {
      const result = await fetch('https://openrouter.ai/api/v1/chat/completions', {
        method: 'POST',
        headers: {
          'Authorization': `Bearer ${this.openRouterApiKey}`,
          'Content-Type': 'application/json',
          'HTTP-Referer': process.env.NEXT_PUBLIC_APP_URL || 'http://localhost:3001',
          'X-Title': 'Professional Painting Quote Assistant'
        },
        body: JSON.stringify({
          model: 'anthropic/claude-sonnet-4',
          messages: [
            {
              role: 'user',
              content: prompt
            }
          ],
          temperature: 0.3,
          max_tokens: 500
        })
      });
      
      if (!result.ok) {
        throw new Error(`OpenRouter API error: ${result.status}`);
      }
      
      const data = await result.json();
      const text = data.choices[0]?.message?.content || '';
      // Extract JSON from response
      const jsonMatch = text.match(/\{[\s\S]*\}/);
      if (jsonMatch) {
        return JSON.parse(jsonMatch[0]);
      }
    } catch (error) {
      console.error('Error extracting information:', error);
    }
    
    return {};
  }

  private determineStage(project: ProjectContext): ConversationContext['stage'] {
    if (!project.clientName || !project.address) {
      return 'greeting';
    }
    if (!project.projectType || !project.sqft || !project.paintQuality) {
      return 'gathering';
    }
    if (!project.currentQuoteAmount) {
      return 'calculating';
    }
    if (project.currentQuoteAmount && !project.projectId) {
      return 'reviewing';
    }
    return 'complete';
  }

  private async buildPrompt(
    message: string,
    context: ConversationContext,
    extractedInfo: Partial<ProjectContext>,
    stage: ConversationContext['stage']
  ): Promise<string> {
    const { contractor, project } = context;
    
    let stageContext = '';
    let smartSuggestion = '';
    
    switch (stage) {
      case 'greeting':
        stageContext = `Start a new quote. Be warm and professional. Ask for client name and property address.`;
        break;
      case 'gathering':
        stageContext = `Gather missing information efficiently. Need: ${this.getMissingFields(project).join(', ')}`;
        break;
      case 'calculating':
        stageContext = `All information gathered. Acknowledge and indicate you'll calculate the quote.`;
        break;
      case 'reviewing':
        stageContext = `Quote calculated at $${project.currentQuoteAmount}. Help optimize if needed.`;
        // Generate smart suggestion for this stage
        const suggestion = await this.generateSmartSuggestion(project, contractor);
        if (suggestion) {
          smartSuggestion = `\n\nSmart Suggestion to mention if appropriate: ${suggestion}`;
        }
        break;
      case 'complete':
        stageContext = `Quote is complete. Offer to send it or make adjustments.`;
        break;
    }
    
    // Get business insight
    const businessInsight = await this.generateBusinessInsight(contractor);
    
    return `
    You are a professional friend and assistant to ${contractor.name}, a painting contractor at ${contractor.company}.
    Be warm, supportive, and knowledgeable. Use their name occasionally but naturally.
    
    Contractor Context:
    - Average job size: $${contractor.averageJobSize?.toFixed(0) || '3,500'}
    - Win rate: ${contractor.winRate?.toFixed(0) || '50'}%
    - Quotes this month: ${contractor.totalQuotesThisMonth || 0}
    - Revenue this month: $${contractor.revenueThisMonth?.toFixed(0) || '0'}
    
    Recent successful projects:
    ${contractor.recentProjects?.slice(0, 3).map(p => 
      `- ${p.clientName} (${p.daysAgo} days ago): $${p.amount}`
    ).join('\n') || 'None yet this month'}
    
    Current Project:
    ${JSON.stringify(project, null, 2)}
    
    Stage: ${stageContext}
    ${smartSuggestion}
    
    ${businessInsight ? `Business Insight: ${businessInsight}` : ''}
    
    User just said: "${message}"
    They extracted: ${JSON.stringify(extractedInfo)}
    
    Guidelines:
    - Keep responses concise and natural
    - Reference past successes when relevant
    - Provide gentle guidance on pricing based on their history
    - Be encouraging but professional
    - Don't over-explain or lecture
    - If they seem to be underpricing, gently suggest based on their average
    - Mention business insights naturally when relevant
    
    Respond naturally as their professional friend:`;
  }

  private getMissingFields(project: ProjectContext): string[] {
    const required = [];
    if (!project.projectType) required.push('project type (interior/exterior)');
    if (!project.sqft) required.push('square footage');
    if (!project.paintQuality) required.push('paint quality');
    return required;
  }

  private cleanResponse(response: string): string {
    // Remove any JSON artifacts or system instructions
    return response
      .replace(/```json[\s\S]*?```/g, '')
      .replace(/```[\s\S]*?```/g, '')
      .replace(/\*\*/g, '')
      .trim();
  }

  private determineAction(
    project: ProjectContext, 
    stage: ConversationContext['stage']
  ): 'calculate_quote' | 'send_quote' | 'save_project' | undefined {
    if (stage === 'calculating' && !project.currentQuoteAmount) {
      return 'calculate_quote';
    }
    if (stage === 'complete' && project.currentQuoteAmount) {
      return 'save_project';
    }
    return undefined;
  }

  async generateBusinessInsight(context: ContractorContext): Promise<string> {
    const insights = [];
    
    // Win rate insight
    if (context.winRate && context.winRate > 60) {
      insights.push(`Your ${context.winRate.toFixed(0)}% win rate is excellent - you're pricing well!`);
    } else if (context.winRate && context.winRate < 40) {
      insights.push(`Your win rate is ${context.winRate.toFixed(0)}% - might be worth reviewing your pricing strategy.`);
    }
    
    // Revenue insight
    if (context.revenueThisMonth && context.revenueThisMonth > 20000) {
      insights.push(`Strong month with $${context.revenueThisMonth.toLocaleString()} quoted!`);
    }
    
    // Recent project patterns
    const recentAmounts = context.recentProjects?.map(p => p.amount) || [];
    if (recentAmounts.length > 3) {
      const trend = recentAmounts[0] > recentAmounts[recentAmounts.length - 1] ? 'up' : 'down';
      insights.push(`Your quote values are trending ${trend}.`);
    }
    
    return insights.length > 0 ? insights[0] : '';
  }
  
  /**
   * Generates smart pricing suggestions based on contractor's history.
   * Safely handles undefined values for new contractors without history.
   * 
   * @param project - Current project context
   * @param contractor - Contractor's business context
   * @returns Suggestion string or null if no relevant suggestion
   */
  async generateSmartSuggestion(
    project: ProjectContext,
    contractor: ContractorContext
  ): Promise<string | null> {
    // Find similar recent projects
    const similarProjects = contractor.recentProjects?.filter(p => {
      // Similar size (within 20%)
      if (project.sqft && p.amount) {
        const estimatedSqft = p.amount / 3; // Rough estimate
        return Math.abs(estimatedSqft - project.sqft) / project.sqft < 0.2;
      }
      return false;
    });
    
    if (similarProjects && similarProjects.length > 0) {
      const avgAmount = similarProjects.reduce((sum, p) => sum + p.amount, 0) / similarProjects.length;
      const acceptedProjects = similarProjects.filter(p => p.status === 'accepted');
      const highestAccepted = acceptedProjects.length > 0 
        ? Math.max(...acceptedProjects.map(p => p.amount))
        : avgAmount;
      
      if (project.currentQuoteAmount && project.currentQuoteAmount < avgAmount * 0.9) {
        return `I noticed this quote is lower than your recent similar projects (averaging $${avgAmount.toFixed(0)}). You successfully charged $${highestAccepted.toFixed(0)} for a similar job. Want to adjust?`;
      }
    }
    
    // Margin suggestions
    if (project.margin && contractor.preferredMargin) {
      if (project.margin < contractor.preferredMargin - 5) {
        return `Your margin is ${project.margin}%, below your usual ${contractor.preferredMargin}%. Want me to recalculate to hit your target?`;
      }
    }
    
    // Timeline-based suggestions
    if (project.timeline === 'rush' && contractor.averageJobSize && (!project.currentQuoteAmount || project.currentQuoteAmount < contractor.averageJobSize * 1.15)) {
      return `This is a rush job - don't forget to add your rush premium. I'd suggest at least 15% extra.`;
    }
    
    return null;
  }
}<|MERGE_RESOLUTION|>--- conflicted
+++ resolved
@@ -18,13 +18,7 @@
  * and established contractors (with full analytics).
  */
 
-<<<<<<< HEAD
-import { GoogleGenerativeAI, GenerativeModel } from "@google/generative-ai";
-import { dbGet, dbAll } from './database';
-import { getPreparedStatements, dbUtils } from './database/init';
-=======
 import { dbGet, dbAll, getPreparedStatements, dbUtils } from './database';
->>>>>>> 236563fe
 
 /**
  * ContractorContext contains business intelligence data for the contractor.
