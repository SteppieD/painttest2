--- conflicted
+++ resolved
@@ -2,13 +2,6 @@
 import { Inter } from 'next/font/google'
 import './globals.css'
 import { Toaster } from '@/components/ui/toaster'
-<<<<<<< HEAD
-=======
-import AnalyticsProvider from '@/components/analytics/AnalyticsProvider'
-import { ACNavbarClean } from '@/components/adcreative/ACNavbar-clean'
-import { StructuredData } from '@/components/seo/StructuredData'
-import { AppFeedback } from '@/components/ui/app-feedback'
->>>>>>> 935bdbed
 
 const inter = Inter({ subsets: ['latin'] })
 
@@ -95,7 +88,6 @@
         <meta name="apple-mobile-web-app-capable" content="yes" />
         <meta name="apple-mobile-web-app-status-bar-style" content="default" />
         <meta name="apple-mobile-web-app-title" content="ProPaint Quote" />
-<<<<<<< HEAD
         <link rel="manifest" href="/manifest.json" />
         
         {/* Google Tag Manager */}
@@ -122,23 +114,6 @@
         
         {children}
         <Toaster />
-=======
-        <meta name="msapplication-TileColor" content="#FF6B35" />
-        <meta name="msapplication-config" content="/browserconfig.xml" />
-        <link rel="canonical" href="https://www.paintquoteapp.com" />
-        <StructuredData />
-        <script src="/js/navigation-dropdown-fix.js" defer></script>
-      </head>
-      <body className={inter.className}>
-        <AnalyticsProvider gtmId="GTM-563BQKRH" ga4Id="G-984BZ3LDZE">
-          <ACNavbarClean />
-          <main style={{ paddingTop: '64px' }}>
-            {children}
-          </main>
-          <Toaster />
-          <AppFeedback />
-        </AnalyticsProvider>
->>>>>>> 935bdbed
       </body>
     </html>
   )
