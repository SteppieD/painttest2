import { NextRequest, NextResponse } from "next/server";
<<<<<<< HEAD
import { getDatabase } from "@/lib/database/init";

// Use SQLite database directly for quote details
const dbGet = (sql: string, params: any[] = []) => {
  const db = getDatabase();
  return db.prepare(sql).get(...params);
};

const dbRun = (sql: string, params: any[] = []) => {
  const db = getDatabase();
  return db.prepare(sql).run(...params);
};
=======
import { supabaseDb } from "@/lib/database/supabase-adapter";
>>>>>>> 236563fe

// GET - Retrieve a specific quote
export async function GET(
  request: NextRequest,
  { params }: { params: { id: string } }
) {
  try {
<<<<<<< HEAD
    const quote: any = dbGet(`
      SELECT 
        q.*,
        c.company_name,
        c.phone as company_phone,
        c.email as company_email,
        c.logo_url as company_logo_url
      FROM quotes q
      LEFT JOIN companies c ON q.company_id = c.id
      WHERE q.id = ? OR q.quote_id = ?
    `, [params.id, params.id]);
=======
    console.log('🔍 Fetching quote by ID:', params.id);

    // Retrieve quote using Supabase database adapter
    let quote: any = null;
    
    try {
      // Try to get quote by ID first
      if (!isNaN(parseInt(params.id))) {
        quote = await supabaseDb.getQuoteById(parseInt(params.id));
      } else {
        // If not a number, try to get by quote_id
        quote = await supabaseDb.getQuoteByQuoteId(params.id);
      }
    } catch (error) {
      console.error('Error fetching quote from Supabase:', error);
      // Try the other method if first fails
      try {
        if (isNaN(parseInt(params.id))) {
          quote = await supabaseDb.getQuoteById(parseInt(params.id));
        } else {
          quote = await supabaseDb.getQuoteByQuoteId(params.id);
        }
      } catch (secondError) {
        console.error('Both quote lookup methods failed:', secondError);
      }
    }

    console.log('📊 Raw quote from database:', quote);
>>>>>>> 236563fe

    if (!quote) {
      console.log('❌ Quote not found for ID:', params.id);
      return NextResponse.json(
        { error: "Quote not found" },
        { status: 404 }
      );
    }

    console.log('✅ Found quote:', { id: quote.id, customer: quote.customer_name });

    // Parse the breakdown if it's stored as JSON string
    if (quote && quote.conversation_summary && typeof quote.conversation_summary === 'string' && quote.conversation_summary.trim() !== '') {
      try {
        const messages = JSON.parse(quote.conversation_summary);
        // Extract breakdown from messages if available
        if (Array.isArray(messages) && messages.length > 0) {
          const lastMessage = messages[messages.length - 1];
          if (lastMessage && lastMessage.quoteData) {
            quote.breakdown = lastMessage.quoteData.breakdown;
          }
        }
      } catch (e) {
        console.error("Error parsing conversation summary:", e);
        // If parsing fails, create breakdown from stored values
      }
    }

    // If no breakdown exists, create it from the stored values
    if (!quote.breakdown) {
      quote.breakdown = {
        labor: quote.projected_labor || Math.round(quote.total_revenue * 0.45),
        materials: quote.total_materials || Math.round(quote.total_revenue * 0.35),
        prepWork: Math.round(quote.total_revenue * 0.05),
        markup: Math.round((quote.final_price || quote.total_revenue) - quote.total_revenue)
      };
    }

    // Parse payment terms if they exist
    if (quote.payment_terms && typeof quote.payment_terms === 'string') {
      try {
        quote.payment_terms = JSON.parse(quote.payment_terms);
      } catch (e) {
        console.error('Error parsing payment terms:', e);
        quote.payment_terms = null;
      }
    }

    // Parse special_requests to get quote_details
    if (quote.special_requests && typeof quote.special_requests === 'string') {
      try {
        const specialRequests = JSON.parse(quote.special_requests);
        // If special_requests contains original_quote, use it as quote_details
        if (specialRequests.original_quote) {
          quote.quote_details = specialRequests.original_quote;
        } else {
          // Otherwise use the whole special_requests as quote_details
          quote.quote_details = specialRequests;
        }
      } catch (e) {
        console.error('Error parsing special_requests:', e);
        // Fallback: create quote_details from available data
        quote.quote_details = {
          walls_sqft: quote.walls_sqft || 0,
          ceilings_sqft: quote.ceilings_sqft || 0,
          trim_sqft: quote.trim_sqft || 0,
          paint_quality: quote.paint_quality || 'standard',
          total_cost: quote.final_price || quote.total_revenue || quote.quote_amount
        };
      }
    }

    // Ensure we have the necessary fields
    quote.total_cost = quote.final_price || quote.total_revenue || quote.quote_amount;
    quote.sqft = (quote.walls_sqft || 0) + (quote.ceilings_sqft || 0) + (quote.trim_sqft || 0);
    quote.paint_quality = quote.paint_quality || 'premium';
    quote.timeline = quote.timeline || 'standard';

    return NextResponse.json(quote);

  } catch (error) {
    console.error("Error fetching quote:", error);
    return NextResponse.json(
      { error: "Failed to fetch quote" },
      { status: 500 }
    );
  }
}

// PATCH - Update a quote (mainly for markup adjustments)
export async function PATCH(
  request: NextRequest,
  { params }: { params: { id: string } }
) {
  try {
    const updates = await request.json();
    console.log('🔄 Updating quote via API:', { id: params.id, updates: Object.keys(updates) });
    
    // Use Supabase adapter to update the quote
    const updatedQuote = await supabaseDb.updateQuote(params.id, updates);

    return NextResponse.json({
      success: true,
      message: "Quote updated successfully",
      quote: updatedQuote
    });

  } catch (error) {
    console.error("Error updating quote:", error);
    
    if (error.message && error.message.includes('not found')) {
      return NextResponse.json(
        { error: "Quote not found" },
        { status: 404 }
      );
    }
    
    return NextResponse.json(
      { error: "Failed to update quote" },
      { status: 500 }
    );
  }
}<|MERGE_RESOLUTION|>--- conflicted
+++ resolved
@@ -1,20 +1,5 @@
 import { NextRequest, NextResponse } from "next/server";
-<<<<<<< HEAD
-import { getDatabase } from "@/lib/database/init";
-
-// Use SQLite database directly for quote details
-const dbGet = (sql: string, params: any[] = []) => {
-  const db = getDatabase();
-  return db.prepare(sql).get(...params);
-};
-
-const dbRun = (sql: string, params: any[] = []) => {
-  const db = getDatabase();
-  return db.prepare(sql).run(...params);
-};
-=======
 import { supabaseDb } from "@/lib/database/supabase-adapter";
->>>>>>> 236563fe
 
 // GET - Retrieve a specific quote
 export async function GET(
@@ -22,19 +7,6 @@
   { params }: { params: { id: string } }
 ) {
   try {
-<<<<<<< HEAD
-    const quote: any = dbGet(`
-      SELECT 
-        q.*,
-        c.company_name,
-        c.phone as company_phone,
-        c.email as company_email,
-        c.logo_url as company_logo_url
-      FROM quotes q
-      LEFT JOIN companies c ON q.company_id = c.id
-      WHERE q.id = ? OR q.quote_id = ?
-    `, [params.id, params.id]);
-=======
     console.log('🔍 Fetching quote by ID:', params.id);
 
     // Retrieve quote using Supabase database adapter
@@ -63,7 +35,6 @@
     }
 
     console.log('📊 Raw quote from database:', quote);
->>>>>>> 236563fe
 
     if (!quote) {
       console.log('❌ Quote not found for ID:', params.id);
