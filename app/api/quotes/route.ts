--- conflicted
+++ resolved
@@ -1,54 +1,4 @@
 import { NextRequest, NextResponse } from "next/server";
-<<<<<<< HEAD
-import { getDatabase } from "@/lib/database/init";
-import { generateQuoteId } from "@/lib/utils";
-import { subscriptionManager } from "@/lib/subscription-manager";
-
-// Use SQLite database directly for quotes
-const dbGet = (sql: string, params: any[] = []) => {
-  const db = getDatabase();
-  return db.prepare(sql).get(...params);
-};
-
-const dbAll = (sql: string, params: any[] = []) => {
-  const db = getDatabase();
-  return db.prepare(sql).all(...params);
-};
-
-const dbRun = (sql: string, params: any[] = []) => {
-  const db = getDatabase();
-  return db.prepare(sql).run(...params);
-};
-
-const createQuote = (data: any) => {
-  const db = getDatabase();
-  const insertSql = `
-    INSERT INTO quotes (
-      company_id, quote_id, customer_name, customer_email, customer_phone, address, 
-      project_type, rooms, room_data, room_count, paint_quality, prep_work, timeline, 
-      special_requests, base_cost, markup_percentage, final_price, walls_sqft, 
-      ceilings_sqft, trim_sqft, total_revenue, total_materials, projected_labor, 
-      conversation_summary, status
-    ) VALUES (?, ?, ?, ?, ?, ?, ?, ?, ?, ?, ?, ?, ?, ?, ?, ?, ?, ?, ?, ?, ?, ?, ?, ?, ?)
-  `;
-  
-  return db.prepare(insertSql).run(
-    data.company_id, data.quote_id, data.customer_name, data.customer_email, 
-    data.customer_phone, data.address, data.project_type, data.rooms, 
-    data.room_data, data.room_count, data.paint_quality, data.prep_work, 
-    data.timeline, data.special_requests, data.base_cost, data.markup_percentage, 
-    data.final_price, data.walls_sqft, data.ceilings_sqft, data.trim_sqft, 
-    data.total_revenue, data.total_materials, data.projected_labor, 
-    data.conversation_summary, data.status
-  );
-};
-
-const updateQuote = (id: number, updates: any) => {
-  const db = getDatabase();
-  // Simple update for now - can be expanded based on needs
-  return db.prepare("UPDATE quotes SET final_price = ?, updated_at = CURRENT_TIMESTAMP WHERE id = ?")
-    .run(updates.final_price, id);
-=======
 import { createQuote, getQuotesByCompany } from "@/lib/database-simple";
 import { generateQuoteId } from "@/lib/utils";
 import { subscriptionManager } from "@/lib/subscription-manager";
@@ -91,7 +41,6 @@
   }
   
   return name;
->>>>>>> 236563fe
 };
 
 // POST - Create a new quote
@@ -220,9 +169,6 @@
       status: 'pending'
     };
 
-<<<<<<< HEAD
-    const result = await createQuote(quote);
-=======
     // Save quote using Supabase database adapter
     console.log('💾 Saving quote via Supabase adapter:', {
       customer: quote.customer_name,
@@ -259,7 +205,6 @@
       created_at: new Date().toISOString(),
       updated_at: new Date().toISOString()
     });
->>>>>>> 236563fe
 
     // Record quote creation in subscription system
     try {
@@ -271,23 +216,12 @@
 
     console.log(`✅ Quote created: ${quoteId} for company ${companyId}`);
 
-<<<<<<< HEAD
-    // Handle different database return formats
-    const dbId = result?.id || result?.lastID || Date.now();
-
-    return NextResponse.json({
-=======
     const responseData = {
->>>>>>> 236563fe
       success: true,
       quoteId,
       quote: {
         ...quote,
-<<<<<<< HEAD
-        id: dbId
-=======
         id: result?.lastID || result?.id || quoteId
->>>>>>> 236563fe
       }
     };
 
