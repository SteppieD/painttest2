--- conflicted
+++ resolved
@@ -4,7 +4,6 @@
   Calculator, 
   Clock, 
   CheckCircle, 
-  CheckCircle2,
   Star,
   ArrowRight,
   Users,
@@ -12,9 +11,7 @@
   Shield,
   Smartphone,
   FileText,
-  BookOpen,
-  Zap,
-  Palette
+  BookOpen
 } from 'lucide-react';
 import { Button } from '@/components/ui/button';
 import { Card, CardContent, CardHeader, CardTitle } from '@/components/ui/card';
@@ -57,46 +54,6 @@
               </Link>
             </p>
           </div>
-          
-          {/* Modern UX Preview Banner */}
-          <div className="mt-8 p-6 bg-gradient-to-r from-green-50 to-blue-50 border border-green-200 rounded-xl">
-            <div className="flex items-center justify-center gap-4 mb-4">
-              <div className="p-2 bg-green-100 rounded-full">
-                <Star className="w-6 h-6 text-green-600" />
-              </div>
-              <div className="text-center">
-                <h3 className="font-bold text-green-900">🚀 NEW: Apple & Google-Inspired Interface</h3>
-                <p className="text-sm text-green-700">Experience our revolutionary contractor-focused UX</p>
-              </div>
-            </div>
-            <div className="flex flex-col sm:flex-row items-center justify-center gap-4">
-              <Button 
-                size="lg" 
-                asChild 
-                className="bg-green-600 hover:bg-green-700 text-white"
-              >
-                <Link href="/dashboard-modern">
-                  <Zap className="w-4 h-4 mr-2" />
-                  Try Modern Interface
-                </Link>
-              </Button>
-              <div className="flex items-center gap-4 text-sm text-green-700">
-                <div className="flex items-center gap-1">
-                  <CheckCircle2 className="w-4 h-4" />
-                  <span>30-second quotes</span>
-                </div>
-                <div className="flex items-center gap-1">
-                  <CheckCircle2 className="w-4 h-4" />
-                  <span>Smart suggestions</span>
-                </div>
-                <div className="flex items-center gap-1">
-                  <CheckCircle2 className="w-4 h-4" />
-                  <span>Mobile-first</span>
-                </div>
-              </div>
-            </div>
-          </div>
-
           <div className="flex items-center justify-center gap-8 text-sm text-gray-500">
             <div className="flex items-center gap-2">
               <Clock className="w-5 h-5 text-green-500" />
@@ -202,142 +159,6 @@
         </div>
       </section>
 
-<<<<<<< HEAD
-      {/* Modern UX Features Section */}
-      <section className="py-20 px-4 bg-gradient-to-br from-blue-50 to-indigo-50">
-        <div className="container mx-auto max-w-6xl">
-          <div className="text-center mb-16">
-            <div className="inline-flex items-center gap-2 bg-green-100 text-green-800 px-4 py-2 rounded-full text-sm font-medium mb-4">
-              <Star className="w-4 h-4" />
-              NEW: Revolutionary Interface
-            </div>
-            <h2 className="text-3xl md:text-4xl font-bold text-gray-900 mb-4">
-              Apple & Google-Inspired Design for Contractors
-            </h2>
-            <p className="text-xl text-gray-600 max-w-3xl mx-auto">
-              We studied the best mobile interfaces and rebuilt our quote system from the ground up. 
-              Experience the difference modern UX makes in your daily workflow.
-            </p>
-          </div>
-          
-          <div className="grid grid-cols-1 md:grid-cols-2 gap-8 mb-12">
-            <Card className="border-0 shadow-lg bg-white">
-              <CardHeader>
-                <div className="flex items-center gap-3 mb-4">
-                  <div className="p-3 bg-blue-100 rounded-lg">
-                    <Zap className="w-8 h-8 text-blue-600" />
-                  </div>
-                  <div>
-                    <CardTitle className="text-xl">Express Quote Creation</CardTitle>
-                    <p className="text-sm text-gray-500">Skip the chat, get quotes fast</p>
-                  </div>
-                </div>
-              </CardHeader>
-              <CardContent>
-                <p className="text-gray-600 mb-4">
-                  Create professional quotes in 30 seconds using room templates. Perfect for repeat customers and standard configurations.
-                </p>
-                <div className="flex items-center gap-2 text-sm text-green-600">
-                  <CheckCircle2 className="w-4 h-4" />
-                  <span>80% faster than traditional methods</span>
-                </div>
-              </CardContent>
-            </Card>
-
-            <Card className="border-0 shadow-lg bg-white">
-              <CardHeader>
-                <div className="flex items-center gap-3 mb-4">
-                  <div className="p-3 bg-purple-100 rounded-lg">
-                    <TrendingUp className="w-8 h-8 text-purple-600" />
-                  </div>
-                  <div>
-                    <CardTitle className="text-xl">Smart Learning System</CardTitle>
-                    <p className="text-sm text-gray-500">Learns your preferences</p>
-                  </div>
-                </div>
-              </CardHeader>
-              <CardContent>
-                <p className="text-gray-600 mb-4">
-                  The system remembers your room sizes, paint choices, and pricing patterns to suggest smart defaults for new quotes.
-                </p>
-                <div className="flex items-center gap-2 text-sm text-green-600">
-                  <CheckCircle2 className="w-4 h-4" />
-                  <span>Gets smarter with every quote</span>
-                </div>
-              </CardContent>
-            </Card>
-
-            <Card className="border-0 shadow-lg bg-white">
-              <CardHeader>
-                <div className="flex items-center gap-3 mb-4">
-                  <div className="p-3 bg-green-100 rounded-lg">
-                    <Smartphone className="w-8 h-8 text-green-600" />
-                  </div>
-                  <div>
-                    <CardTitle className="text-xl">Touch-First Mobile Design</CardTitle>
-                    <p className="text-sm text-gray-500">Built for phones and tablets</p>
-                  </div>
-                </div>
-              </CardHeader>
-              <CardContent>
-                <p className="text-gray-600 mb-4">
-                  Every button, input, and interaction is optimized for mobile. Create quotes on-site with confidence.
-                </p>
-                <div className="flex items-center gap-2 text-sm text-green-600">
-                  <CheckCircle2 className="w-4 h-4" />
-                  <span>Apple 44pt touch standards</span>
-                </div>
-              </CardContent>
-            </Card>
-
-            <Card className="border-0 shadow-lg bg-white">
-              <CardHeader>
-                <div className="flex items-center gap-3 mb-4">
-                  <div className="p-3 bg-orange-100 rounded-lg">
-                    <Palette className="w-8 h-8 text-orange-600" />
-                  </div>
-                  <div>
-                    <CardTitle className="text-xl">Professional Client Presentation</CardTitle>
-                    <p className="text-sm text-gray-500">Impress every customer</p>
-                  </div>
-                </div>
-              </CardHeader>
-              <CardContent>
-                <p className="text-gray-600 mb-4">
-                  Quotes become beautiful, professional presentations with your branding, detailed breakdowns, and digital acceptance.
-                </p>
-                <div className="flex items-center gap-2 text-sm text-green-600">
-                  <CheckCircle2 className="w-4 h-4" />
-                  <span>Higher acceptance rates</span>
-                </div>
-              </CardContent>
-            </Card>
-          </div>
-
-          <div className="text-center">
-            <Button size="lg" asChild className="bg-blue-600 hover:bg-blue-700 text-white text-lg px-8 py-4">
-              <Link href="/dashboard-modern">
-                <ArrowRight className="w-5 h-5 mr-2" />
-                Experience the Modern Interface
-              </Link>
-            </Button>
-            <p className="text-sm text-gray-500 mt-4">
-              No signup required - try it with demo access code: <strong>DEMO2024</strong>
-            </p>
-          </div>
-        </div>
-      </section>
-
-      {/* Social Proof */}
-      <section className="py-20 px-4 bg-gray-50">
-        <div className="container mx-auto max-w-4xl text-center">
-          <h2 className="text-3xl md:text-4xl font-bold text-gray-900 mb-4">
-            Trusted by Professional Painters Nationwide
-          </h2>
-          <p className="text-xl text-gray-600 mb-12">
-            Join thousands of contractors who've increased their quote accuracy and win rates
-          </p>
-=======
       {/* Testimonial Carousel */}
       <TestimonialCarousel className="bg-gray-50" />
 
@@ -358,7 +179,6 @@
               See exactly how much more revenue you could generate with professional quotes and faster response times
             </p>
           </div>
->>>>>>> 236563fe
           
           <ROICalculator className="mb-8" />
           
